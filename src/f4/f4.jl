# Main file that defines the f4! function.

# Functions in this file mostly accept a subset of these arguments:
# ring - current polynomial ring,
# basis - a struct that stores polynomials,
# matrix - a struct that stores coefficients of polynomials to compute normal
#            forms,
# hashtable - a hashtable that stores monomials. (each monomial in the basis
#        points to a bucket in the hashtable)

# Performs gaussian row reduction of rows in the `matrix`
# and writes any nonzero results to `basis`
function reduction!(
    ring::PolyRing,
    basis::Basis,
    matrix::MacaulayMatrix,
    ht::MonomialHashtable,
    symbol_ht::MonomialHashtable,
    linalg::Symbol,
    rng
)
    column_to_monom_mapping!(matrix, symbol_ht)

    sort_matrix_upper_rows_decreasing!(matrix) # for pivots,  AB part
    sort_matrix_lower_rows_increasing!(matrix) # for reduced, CD part

    linear_algebra!(ring, matrix, basis, linalg, rng)

    convert_rows_to_basis_elements!(matrix, basis, ht, symbol_ht)
end

function initialize_structs(
    ring::PolyRing,
    monoms::Vector{Vector{M}},
    coeffs::Vector{Vector{C}},
    params::AlgorithmParameters;
    normalize=true
) where {M <: Monom, C <: Coeff}
    @log level = -3 "Initializing structs.."

    tablesize = select_hashtable_size(ring, monoms)
    @log level = -3 "Initial hashtable size is $tablesize"

    # Basis for storing basis elements,
    # Pairset for storing critical pairs of basis elements,
    # Hashtable for hashing monomials stored in the basis
    basis = initialize_basis(ring, length(monoms), C)
    pairset = initialize_pairset(entrytype(M))
    hashtable = initialize_hashtable(ring, params.rng, M, tablesize)

    # Filling the basis and hashtable with the given inputs
    fill_data!(basis, hashtable, monoms, coeffs)
    fill_divmask!(hashtable)

    @log level = -4 "Sorting input polynomials by their leading terms in non-decreasing order"
    sort_polys_by_lead_increasing!(basis, hashtable)

    # Divide each polynomial by the leading coefficient
    if normalize
        @log level = -4 "Normalizing input polynomials"
        normalize_basis!(ring, basis)
    end

    basis, pairset, hashtable
end

function initialize_structs_learn(
    ring::PolyRing,
    monoms::Vector{Vector{M}},
    coeffs::Vector{Vector{C}},
    params::AlgorithmParameters;
    normalize=true
) where {M <: Monom, C <: Coeff}
    @log level = -3 "Initializing structs.."

    tablesize = select_hashtable_size(ring, monoms)
    @log level = -3 "Initial hashtable size is $tablesize"

    # Basis for storing basis elements,
    # Pairset for storing critical pairs of basis elements,
    # Hashtable for hashing monomials stored in the basis
    basis = initialize_basis(ring, length(monoms), C)
    pairset = initialize_pairset(entrytype(M))
    hashtable = initialize_hashtable(ring, params.rng, M, tablesize)

    # Filling the basis and hashtable with the given inputs
    fill_data!(basis, hashtable, monoms, coeffs)
    fill_divmask!(hashtable)

    @log level = -4 "Sorting input polynomials by their leading terms in non-decreasing order"
    permutation = sort_polys_by_lead_increasing!(basis, hashtable)

    # Divide each polynomial by the leading coefficient
    if normalize
        @log level = -4 "Normalizing input polynomials"
        normalize_basis!(ring, basis)
    end

    @log level = -4 "Initializing computation graph"
    graph = initialize_computation_graph_f4(
        ring,
        deepcopy_basis(basis),
        basis,
        hashtable,
        permutation
    )

    graph, basis, pairset, hashtable
end

# Initializes Basis and MonomialHashtable structures,
# fills input data from exponents and coeffs
#
# Hashtable initial size is set to tablesize
function initialize_structs_no_normalize(
    ring::PolyRing,
    exponents::Vector{Vector{M}},
    coeffs_qq,
    coeffs_ff::Vector{Vector{C}},
    rng::Random.AbstractRNG,
    tablesize::Int
) where {M <: Monom, C <: Coeff}

    # basis for storing basis elements,
    # pairset for storing critical pairs of basis elements to assess,
    # hashtable for hashing monomials occuring in the basis
    basis = initialize_basis(ring, length(exponents), C)
    basis_ht = initialize_basis_hash_table(ring, rng, M, initial_size=tablesize)

    # filling the basis and hashtable with the given inputs
    fill_data!(basis, basis_ht, exponents, coeffs_ff)

    # every monomial in hashtable is associated with its divmask
    # to perform divisions faster. Filling those
    fill_divmask!(basis_ht)

    # sort input, smaller leading terms first
    sort_polys_by_lead_increasing!(basis, basis_ht, coeffs_qq)

    basis, basis_ht
end

# Initializes Basis and MonomialHashtable structures,
# fills input data from exponents and coeffs
#
# Hashtable initial size is set to tablesize
function initialize_structs_ff(
    ring::PolyRing{Ch},
    exponents::Vector{Vector{M}},
    coeffs::Vector{Vector{C}},
    rng::Random.AbstractRNG,
    tablesize::Int
) where {Ch, M, C <: Coeff}
    coeffs_ff = [Vector{Ch}(undef, length(c)) for c in coeffs]
    initialize_structs_no_normalize(ring, exponents, coeffs, coeffs_ff, rng, tablesize)
end

# Initializes Basis and MonomialHashtable structures,
# fills input data from exponents and coeffs
function initialize_structs(
    ring::PolyRing,
    exponents::Vector{Vector{M}},
    coeffs_qq::Vector{Vector{T1}},
    coeffs_zz::Vector{Vector{T2}},
    coeffs::Vector{Vector{C}},
    rng::Random.AbstractRNG,
    tablesize::Int
) where {M, C <: Coeff, T1 <: CoeffQQ, T2 <: CoeffZZ}

    # basis for storing basis elements,
    # pairset for storing critical pairs of basis elements to assess,
    # hashtable for hashing monomials occuring in the basis
    basis = initialize_basis(ring, length(exponents), C)
    basis_ht = initialize_basis_hash_table(ring, rng, M, initial_size=tablesize)

    # filling the basis and hashtable with the given inputs
    fill_data!(basis, basis_ht, exponents, coeffs)

    # every monomial in hashtable is associated with its divmask
    # to perform divisions faster. Filling those
    fill_divmask!(basis_ht)

    # sort input, smaller leading terms first
    sort_polys_by_lead_increasing!(basis, basis_ht, coeffs_zz, coeffs_qq)

    # divide each polynomial by leading coefficient
    normalize_basis!(ring, basis)

    basis, basis_ht
end

# Initializes Basis with the given hashtable,
# fills input data from exponents and coeffs
function initialize_basis_using_existing_hashtable(
    ring::PolyRing,
    exponents::Vector{Vector{M}},
    coeffs::Vector{Vector{C}},
    present_ht::MonomialHashtable;
    sort_input=false,
    normalize_input=false
) where {M, C <: Coeff}
    basis = initialize_basis(ring, length(exponents), C)
    # fill the basis with the given inputs using the given hashtable as the
    # reference
    fill_data!(basis, present_ht, exponents, coeffs)
    if sort_input
        # sort input, smaller leading terms first
        @log level = -2 "Sorting input polynomials by the increasing leading term"
        sort_polys_by_lead_increasing!(basis, present_ht)
    end
    if normalize_input
        # divide each polynomial by leading coefficient
        # We do not need normalization for normal forms
        @log level = -2 "Normalizing input polynomials"
        normalize_basis!(ring, basis)
    end
    basis
end

# Initializes Basis with the given hashtable,
# fills input data from exponents and coeffs
function initialize_structs(
    ring::PolyRing,
    exponents::Vector{Vector{M}},
    coeffs::Vector{Vector{C}},
    rng::Random.AbstractRNG,
    tablesize::Int,
    present_ht::MonomialHashtable
) where {M, C <: Coeff}

    # basis for storing basis elements,
    # pairset for storing critical pairs of basis elements to assess,
    # hashtable for hashing monomials occuring in the basis
    basis = initialize_basis(ring, length(exponents), C)

    # filling the basis and hashtable with the given inputs
    fill_data!(basis, present_ht, exponents, coeffs)

    # sort input, smaller leading terms first
    sort_polys_by_lead_increasing!(basis, present_ht)

    # divide each polynomial by leading coefficient
    # We do not need normalization for normal forms
    # normalize_basis!(basis)

    basis, present_ht
end

# Initializes Basis with the given hashed exponents and coefficients
function initialize_structs(
    ring::PolyRing,
    hashedexps::Vector{Vector{MonomIdx}},
    coeffs::Vector{Vector{C}},
    present_ht::MonomialHashtable
) where {C <: Coeff}

    # basis for storing basis elements,
    # pairset for storing critical pairs of basis elements to assess,
    # hashtable for hashing monomials occuring in the basis
    basis = initialize_basis(ring, hashedexps, coeffs)
    basis.nfilled = length(hashedexps)

    # sort input, smaller leading terms first
    sort_polys_by_lead_increasing!(basis, present_ht)

    basis, present_ht
end

#------------------------------------------------------------------------------

# Given a `basis` object that stores some groebner basis
# performs basis interreduction and writes the result to `basis` inplace
function reducegb_f4!(
    ring::PolyRing,
    basis::Basis,
    matrix::MacaulayMatrix,
    ht::MonomialHashtable{M},
    symbol_ht::MonomialHashtable{M}
) where {M}
    @log level = -5 "Entering autoreduction" basis

    etmp = construct_const_monom(M, ht.nvars)
    # etmp is now set to zero, and has zero hash

    reinitialize_matrix!(matrix, basis.nnonredundant)
    uprows = matrix.uprows

    # add all non redundant elements from the basis
    # as matrix upper rows
    @inbounds for i in 1:(basis.nnonredundant) #
        matrix.nrows += 1
        uprows[matrix.nrows] = multiplied_poly_to_matrix_row!(
            symbol_ht,
            ht,
            MonomHash(0),
            etmp,
            basis.monoms[basis.nonredundant[i]]
        )

        matrix.up2coef[matrix.nrows] = basis.nonredundant[i]
        matrix.up2mult[matrix.nrows] = insert_in_hash_table!(ht, etmp)
        # set lead index as 1
        symbol_ht.hashdata[uprows[matrix.nrows][1]].idx = 1
    end

    # needed for correct column count in symbol hashtable
    matrix.ncols = matrix.nrows
    matrix.nup = matrix.nrows

    symbolic_preprocessing!(basis, matrix, ht, symbol_ht)
    # set all pivots to unknown
    @inbounds for i in (symbol_ht.offset):(symbol_ht.load)
        symbol_ht.hashdata[i].idx = 1
    end

    column_to_monom_mapping!(matrix, symbol_ht)
    matrix.ncols = matrix.nleft + matrix.nright

    sort_matrix_upper_rows_decreasing!(matrix)

    exact_sparse_rref_interreduce!(ring, matrix, basis)

    convert_rows_to_basis_elements!(matrix, basis, ht, symbol_ht)

    basis.nfilled = matrix.npivots + basis.nprocessed
    basis.nprocessed = matrix.npivots

    # we may have added some multiples of reduced basis polynomials
    # from the matrix, so get rid of them
    k = 0
    i = 1
    @label Letsgo
    @inbounds while i <= basis.nprocessed
        @inbounds for j in 1:k
            if is_monom_divisible(
                basis.monoms[basis.nfilled - i + 1][1],
                basis.monoms[basis.nonredundant[j]][1],
                ht
            )
                i += 1
                @goto Letsgo
            end
        end
        k += 1
        basis.nonredundant[k] = basis.nfilled - i + 1
        basis.divmasks[k] = ht.hashdata[basis.monoms[basis.nonredundant[k]][1]].divmask
        i += 1
    end
    basis.nnonredundant = k
end

function select_tobereduced!(
    basis::Basis,
    tobereduced::Basis,
    matrix::MacaulayMatrix,
    symbol_ht::MonomialHashtable{M},
    ht::MonomialHashtable{M}
) where {M}

    # prepare to load all elems from tobereduced
    # to lower rows of the matrix
    reinitialize_matrix!(matrix, max(basis.nfilled, tobereduced.nfilled))
    resize!(matrix.lowrows, tobereduced.nfilled)

    etmp = construct_const_monom(M, ht.nvars)

    @inbounds for i in 1:(tobereduced.nfilled)
        matrix.nrows += 1
        gen = tobereduced.monoms[i]
        h = MonomHash(0)
        matrix.lowrows[matrix.nrows] =
            multiplied_poly_to_matrix_row!(symbol_ht, ht, h, etmp, gen)
        matrix.low2coef[matrix.nrows] = i
        matrix.low2mult[matrix.nrows] = insert_in_hash_table!(ht, etmp)
    end

    basis.nfilled
    basis.nnonredundant = basis.nprocessed = basis.nfilled
    basis.isredundant .= 0
    @inbounds for i in 1:(basis.nnonredundant)
        basis.nonredundant[i] = i
        basis.divmasks[i] = ht.hashdata[basis.monoms[i][1]].divmask
    end

    nothing
end

#------------------------------------------------------------------------------

# Finds a polynomial from the `basis` 
# with leading term that divides monomial `vidx`. 
# If such polynomial was found, 
# writes the divisor polynomial to the hashtable `symbol_ht`
function find_multiplied_reducer!(
    basis::Basis,
    matrix::MacaulayMatrix,
    ht::MonomialHashtable,
    symbol_ht::MonomialHashtable,
    vidx::MonomIdx
)
    e = symbol_ht.monoms[vidx]
    etmp = ht.monoms[1]
    divmask = symbol_ht.hashdata[vidx].divmask

    leaddiv = basis.divmasks

    # searching for a poly from basis whose leading monom
    # divides the given exponent e
    i = 1
    @label Letsgo

    @inbounds while i <= basis.nnonredundant && (leaddiv[i] & ~divmask) != 0
        i += 1
    end

    # here found polynomial from basis with leading monom
    # dividing symbol_ht.monoms[vidx]
    if i <= basis.nnonredundant
        # reducers index and exponent in hash table
        @inbounds rpoly = basis.monoms[basis.nonredundant[i]]
        @inbounds rexp = ht.monoms[rpoly[1]]

        # precisely, etmp = e .- rexp 
        flag, etmp = is_monom_divisible!(etmp, e, rexp)
        if !flag
            i += 1
            @goto Letsgo
        end
        # now etmp = e // rexp in terms of monomias,
        # (!) hash is linear
        @inbounds h = symbol_ht.hashdata[vidx].hash - ht.hashdata[rpoly[1]].hash

        matrix.uprows[matrix.nup + 1] =
            multiplied_poly_to_matrix_row!(symbol_ht, ht, h, etmp, rpoly)
        @inbounds matrix.up2coef[matrix.nup + 1] = basis.nonredundant[i]
        # TODO: isolate tracing?
        matrix.up2mult[matrix.nup + 1] = insert_in_hash_table!(ht, etmp)

        # up-size matrix
        symbol_ht.hashdata[vidx].idx = 2
        matrix.nup += 1
        i += 1
    end

    nothing
end

#------------------------------------------------------------------------------

# Recursively finds all polynomials from `basis` with the leading term
# that divides any of the monomials stored in hashtable `symbol_ht`,
# and writes all found polynomials to the `matrix`
function symbolic_preprocessing!(
    basis::Basis,
    matrix::MacaulayMatrix,
    ht::MonomialHashtable,
    symbol_ht::MonomialHashtable
)
    symbol_load = symbol_ht.load

    nrr = matrix.ncols
    onrr = matrix.ncols

    while matrix.size <= nrr + symbol_load
        matrix.size *= 2
        resize!(matrix.uprows, matrix.size)
        resize!(matrix.up2coef, matrix.size)
        resize!(matrix.up2mult, matrix.size)
    end

    # for each lcm present in symbolic_ht set on select stage
    i = MonomIdx(symbol_ht.offset)
    #= First round, we add multiplied polynomials which divide =#
    #= a monomial exponent from selected spairs  =#
    @inbounds while i <= symbol_load
        # not a reducer
        if iszero(symbol_ht.hashdata[i].idx)
            symbol_ht.hashdata[i].idx = 1
            matrix.ncols += 1
            find_multiplied_reducer!(basis, matrix, ht, symbol_ht, i)
        end
        i += MonomIdx(1)
    end

    #= Second round, we add multiplied polynomials that divide  =#
    #= lcm added on previous for loop                            =#
    @inbounds while i <= symbol_ht.load
        if matrix.size == matrix.nup
            matrix.size *= 2
            resize!(matrix.uprows, matrix.size)
            resize!(matrix.up2coef, matrix.size)
            resize!(matrix.up2mult, matrix.size)
        end

        symbol_ht.hashdata[i].idx = 1
        matrix.ncols += 1
        find_multiplied_reducer!(basis, matrix, ht, symbol_ht, i)
        i += MonomIdx(1)
    end

    # shrink matrix sizes, set constants
    resize!(matrix.uprows, matrix.nup)

    matrix.nrows += matrix.nup - onrr
    matrix.nlow = matrix.nrows - matrix.nup
    matrix.size = matrix.nrows
end

#------------------------------------------------------------------------------

# Returns the number of critical pairs of the smallest degree of lcm
function lowest_degree_pairs!(pairset::Pairset)
    sort_pairset_by_degree!(pairset, 1, pairset.load - 1)
    ps = pairset.pairs
    @inbounds min_deg = ps[1].deg
    min_idx = 1
    @inbounds while min_idx < (pairset.load - 1) && ps[min_idx + 1].deg == min_deg
        min_idx += 1
    end
    min_idx
end

# Discard all S-pairs of the lowest degree of lcm
# from the pairset
function discard_normal!(
    pairset::Pairset,
    basis::Basis,
    matrix::MacaulayMatrix,
    ht::MonomialHashtable,
    symbol_ht::MonomialHashtable;
    maxpairs::Int=typemax(Int)
)
    npairs = pairset.load
    npairs = lowest_degree_pairs!(pairset)
<<<<<<< HEAD
    # @debug "Discarded $(npairs) pairs"

=======
>>>>>>> e0eddc36
    ps = pairset.pairs

    # if maxpairs is set
    if maxpairs != typemax(Int)
        sort_pairset_by_lcm!(pairset, npairs, ht)

        if npairs > maxpairs
            navailable = npairs
            npairs = maxpairs
            lastlcm = ps[npairs].lcm
            while npairs < navailable && ps[npairs + 1].lcm == lastlcm
                npairs += 1
            end
        end
    end

    @debug "Discarded $(npairs) pairs"

    @inbounds for i in 1:(pairset.load - npairs)
        ps[i] = ps[i + npairs]
    end
    pairset.load -= npairs
end

# Select all S-pairs of the lowest degree of lcm
# from the pairset and write the corresponding polynomials
# to the matrix
function select_normal!(
    pairset::Pairset,
    basis::Basis,
    matrix::MacaulayMatrix,
    ht::MonomialHashtable,
    symbol_ht::MonomialHashtable;
    maxpairs::Int=typemax(Int),
    selectall::Bool=false
)

    # number of selected pairs
    npairs = pairset.load
    if !selectall
        npairs = lowest_degree_pairs!(pairset)
    end
    ps = pairset.pairs

<<<<<<< HEAD
    npairs = min(npairs, maxpairs)
    # @info "Selected $(npairs) pairs"

=======
>>>>>>> e0eddc36
    sort_pairset_by_lcm!(pairset, npairs, ht)

    if npairs > maxpairs
        navailable = npairs
        npairs = maxpairs
        lastlcm = ps[npairs].lcm
        while npairs < navailable && ps[npairs + 1].lcm == lastlcm
            npairs += 1
        end
    end

    @info "Selected $(npairs) pairs"

    reinitialize_matrix!(matrix, npairs)

    uprows = matrix.uprows
    lowrows = matrix.lowrows

    # polynomials from pairs in order (p11, p12)(p21, p21)
    # (future rows of the matrix)
    gens = Vector{Int}(undef, 2 * npairs)

    deg = ps[1].deg

    # monomial buffer
    etmp = ht.monoms[1]
    i = 1
    @inbounds while i <= npairs
        matrix.ncols += 1
        load = 1
        lcm = ps[i].lcm
        j = i

        # we collect all generators with same lcm into gens
        while j <= npairs && ps[j].lcm == lcm
            gens[load] = ps[j].poly1
            load += 1
            gens[load] = ps[j].poly2
            load += 1
            j += 1
        end
        load -= 1

        # sort by the index in the basis (by=identity)
        sort_generators_by_position!(gens, load)

        # now we collect reducers and to-be-reduced polynomials

        # first generator index in groebner basis
        prev = gens[1]
        # first generator in hash table
        poly = basis.monoms[prev]
        # first generator lead monomial index in hash data
        vidx = poly[1]

        # first generator exponent
        eidx = ht.monoms[vidx]
        # exponent of lcm corresponding to first generator
        elcm = ht.monoms[lcm]
        etmp = monom_division!(etmp, elcm, eidx)
        # now etmp contents complement to eidx in elcm

        # hash of complement
        htmp = ht.hashdata[lcm].hash - ht.hashdata[vidx].hash

        # add row as a reducer
        matrix.nup += 1
        uprows[matrix.nup] = multiplied_poly_to_matrix_row!(symbol_ht, ht, htmp, etmp, poly)
        # map upper row to index in basis
        matrix.up2coef[matrix.nup] = prev
        matrix.up2mult[matrix.nup] = insert_in_hash_table!(ht, etmp)

        # mark lcm column as reducer in symbolic hashtable
        symbol_ht.hashdata[uprows[matrix.nup][1]].idx = 2
        # increase number of rows set
        matrix.nrows += 1

        # over all polys with same lcm,
        # add them to the lower part of matrix
        @inbounds for k in 1:load
            # duplicate generator,
            # we can do so as long as generators are sorted
            if gens[k] == prev
                continue
            end

            # if the table was reallocated
            elcm = ht.monoms[lcm]

            # index in gb
            prev = gens[k]
            # poly of indices of monoms in hash table
            poly = basis.monoms[prev]
            vidx = poly[1]
            # leading monom idx
            eidx = ht.monoms[vidx]

            etmp = monom_division!(etmp, elcm, eidx)

            htmp = ht.hashdata[lcm].hash - ht.hashdata[vidx].hash

            # add row to be reduced
            matrix.nlow += 1
            lowrows[matrix.nlow] =
                multiplied_poly_to_matrix_row!(symbol_ht, ht, htmp, etmp, poly)
            # map lower row to index in basis
            matrix.low2coef[matrix.nlow] = prev
            matrix.low2mult[matrix.nlow] = insert_in_hash_table!(ht, etmp)

            symbol_ht.hashdata[lowrows[matrix.nlow][1]].idx = 2

            matrix.nrows += 1
        end

        i = j
    end

    resize!(matrix.lowrows, matrix.nrows - matrix.ncols)

    # remove selected parirs from pairset
    @inbounds for i in 1:(pairset.load - npairs)
        ps[i] = ps[i + npairs]
    end
    pairset.load -= npairs

    @log level = -3 "Selected $(npairs) pairs of degree $(deg) from pairset, $(pairset.load) pairs left"
    nothing
end

function basis_well_formed(key, ring, basis, hashtable)
    if key in (:input_f4!, :input_f4_learn!, :input_f4_apply!)
        (isempty(basis.monoms) || isempty(basis.coeffs)) && return false
        (basis.size == 0 || basis.nfilled == 0) && return false
        !is_sorted_by_lead_increasing(basis, hashtable) && return false
    elseif key in (:output_f4!, :output_f4_learn!, :output_f4_apply!)
        !is_sorted_by_lead_increasing(basis, hashtable) && return false
        basis.nnonredundant ==
        length(basis.coeffs) ==
        length(basis.monoms) ==
        length(basis.divmasks) ==
        length(basis.nonredundant) ==
        length(basis.isredundant) || return false
        basis.nonredundant == collect(1:(basis.nnonredundant)) || return false
        any(!iszero, basis.isredundant) && return false
        any(c -> !isone(c[1]), basis.coeffs) && return false
    else
        return false
    end
    for i in 1:length(basis.coeffs)
        if !isassigned(basis.coeffs, i)
            if isassigned(basis.monoms, i)
                return false
            end
        else
            length(basis.coeffs[i]) == length(basis.monoms[i]) && continue
            if key in (:input_f4_apply!, :output_f4_apply!)
                @log level = 1 "Unlucky but probably not fatal cancellation at index $(i)" length(
                    basis.monoms[i]
                ) length(basis.coeffs[i])
            else
                return false
            end
        end
    end
    true
end

# F4 algorithm.
#
# Computes a groebner basis of the given `basis` inplace.
#
# Uses `pairset` to store critical pairs, 
# uses `hashtable` for hashing monomials,
# uses `tracer` to record information useful in subsequent runs.
#
# Input ivariants:
# - divmasks in the ht are set,
# - basis is filled so that
#     basis.nfilled is the actual number of set elements,
#     basis.nprocessed  = 0,
#     basis.nnonredundant  = 0,
# - basis contains no zero polynomials (!!!).
#
# Output invariants:
# - basis.nprocessed == basis.nfilled == basis.nnonredundant
# - basis.monoms and basis.coeffs are of size basis.nprocessed
# - basis elements are sorted increasingly wrt the term ordering on lead elements
# - divmasks in basis are filled and coincide with divmasks in hashtable
function f4!(
    ring::PolyRing,
    basis::Basis{C},
    pairset::Pairset,
    hashtable::MonomialHashtable{M},
    tracer::Tracer,
    params::AlgorithmParameters
) where {M <: Monom, C <: Coeff}
    # @invariant hashtable_well_formed(:input_f4!, ring, hashtable)
    @invariant basis_well_formed(:input_f4!, ring, basis, hashtable)
    # @invariant pairset_well_formed(:input_f4!, pairset, basis, ht)

    @log level = -2 "Entering F4."
    # TODO: here, decide on the number field arithmetic implementation
    normalize_basis!(ring, basis)

    matrix = initialize_matrix(ring, C)

    # initialize hash tables for update and symbolic preprocessing steps
    update_ht = initialize_secondary_hashtable(hashtable)
    symbol_ht = initialize_secondary_hashtable(hashtable)

    # add the first batch of critical pairs to the pairset
    @log level = -3 "Processing initial polynomials, generating first critical pairs"
    pairset_size = update!(pairset, basis, hashtable, update_ht)
    update_tracer_pairset!(tracer, pairset_size)
    @log level = -3 "Out of $(basis.nfilled) polynomials, $(basis.nprocessed) are non-redundant"
    @log level = -3 "Generated $(pairset.load) critical pairs"

    i = 0
    # While there are pairs to be reduced
    while !isempty(pairset)
        i += 1
        @log level = -3 "F4: iteration $i"
        @log level = -3 "F4: available $(pairset.load) pairs"

        # if the iteration is redundant according to the previous modular run
        if isready(tracer)
<<<<<<< HEAD
            if is_iteration_redundant(tracer, i)
                discard_normal!(pairset, basis, matrix, hashtable, symbol_ht)
=======
            if is_iteration_redundant(tracer, d)
                discard_normal!(pairset, basis, matrix, ht, symbol_ht, maxpairs=maxpairs)
>>>>>>> e0eddc36
                matrix    = initialize_matrix(ring, C)
                symbol_ht = initialize_secondary_hashtable(hashtable)
                continue
            end
        end

        # selects pairs for reduction from pairset following normal strategy
        # (minimal lcm degrees are selected),
        # and puts these into the matrix rows
        select_normal!(
            pairset,
            basis,
            matrix,
            hashtable,
            symbol_ht,
            maxpairs=params.maxpairs
        )
        # Color with [F4]

        symbolic_preprocessing!(basis, matrix, hashtable, symbol_ht)
        @log level = -100 "Formed a matrix of size X, DISPLAY_MATRIX"

        # reduces polys and obtains new potential basis elements
        reduction!(ring, basis, matrix, hashtable, symbol_ht, params.linalg, params.rng)
        @log level = -100 ""

        update_tracer_iteration!(tracer, matrix.npivots == 0)

        # update the current basis with polynomials produced from reduction,
        # does not copy,
        # checks for redundancy
        pairset_size = update!(pairset, basis, hashtable, update_ht)
        update_tracer_pairset!(tracer, pairset_size)
        @log level = -100 "something something"

        # clear symbolic hashtable
        # clear matrix
        matrix    = initialize_matrix(ring, C)
        symbol_ht = initialize_secondary_hashtable(hashtable)

        if i > 10_000
            # TODO: log useful info here
            @log level = 1 "Something has gone wrong in F4. An error will follow."
            # TODO: this error throwing function is not defined!
            __error_maximal_number_exceeded(
                "Something has probably gone wrong in F4. Please submit a github issue."
            )
        end
    end

    set_ready!(tracer)
    set_final_basis!(tracer, basis.nfilled)

    # remove redundant elements
    filter_redundant!(basis)
    @log level = -2 "Filtered elements marked redundant"

    if params.reduced
        @log level = -2 "Autoreducing the final basis.."
        reducegb_f4!(ring, basis, matrix, hashtable, symbol_ht)
        @log level = -2 "Autoreduced!"
    end

    standardize_basis!(ring, basis, hashtable, hashtable.ord)

    # @invariant hashtable_well_formed(:output_f4!, ring, hashtable)
    @invariant basis_well_formed(:output_f4!, ring, basis, hashtable)

    nothing
end

# Checks that all S-polynomials formed by the elements of the given basis reduce
# to zero.
function f4_isgroebner!(
    ring,
    basis::Basis{C},
    pairset,
    hashtable::MonomialHashtable{M}
) where {M <: Monom, C <: Coeff}
    matrix = initialize_matrix(ring, C)
    symbol_ht = initialize_secondary_hashtable(hashtable)
    update_ht = initialize_secondary_hashtable(hashtable)
    @log level = -2 "Forming S-polynomials"
    update!(pairset, basis, hashtable, update_ht)
    isempty(pairset) && return true
    # Fill the F4 matrix
    select_normal!(pairset, basis, matrix, hashtable, symbol_ht, selectall=true)
    symbolic_preprocessing!(basis, matrix, hashtable, symbol_ht)
    # Rename the columns and sort the rows of the matrix
    column_to_monom_mapping!(matrix, symbol_ht)
    sort_matrix_upper_rows_decreasing!(matrix)
    sort_matrix_lower_rows_increasing!(matrix)
    # Reduce!
    exact_sparse_rref_isgroebner!(ring, matrix, basis)
end

# Reduces each polynomial in the `tobereduced` by the polynomials from the `basis`.
function f4_normalform!(
    ring::PolyRing,
    basis::Basis{C},
    tobereduced::Basis{C},
    ht::MonomialHashtable
) where {C <: Coeff}
    matrix = initialize_matrix(ring, C)
    symbol_ht = initialize_secondary_hashtable(ht)
    # Fill the matrix
    select_tobereduced!(basis, tobereduced, matrix, symbol_ht, ht)
    symbolic_preprocessing!(basis, matrix, ht, symbol_ht)
    column_to_monom_mapping!(matrix, symbol_ht)
    sort_matrix_upper_rows_decreasing!(matrix)
    # Reduce the matrix
    exact_sparse_rref_nf!(ring, matrix, tobereduced, basis)
    # Export the rows of the matrix back to the basis elements
    convert_rows_to_basis_elements_nf!(matrix, tobereduced, ht, symbol_ht)
    tobereduced
end<|MERGE_RESOLUTION|>--- conflicted
+++ resolved
@@ -532,11 +532,8 @@
 )
     npairs = pairset.load
     npairs = lowest_degree_pairs!(pairset)
-<<<<<<< HEAD
     # @debug "Discarded $(npairs) pairs"
 
-=======
->>>>>>> e0eddc36
     ps = pairset.pairs
 
     # if maxpairs is set
@@ -581,12 +578,9 @@
     end
     ps = pairset.pairs
 
-<<<<<<< HEAD
     npairs = min(npairs, maxpairs)
     # @info "Selected $(npairs) pairs"
 
-=======
->>>>>>> e0eddc36
     sort_pairset_by_lcm!(pairset, npairs, ht)
 
     if npairs > maxpairs
@@ -813,13 +807,8 @@
 
         # if the iteration is redundant according to the previous modular run
         if isready(tracer)
-<<<<<<< HEAD
             if is_iteration_redundant(tracer, i)
-                discard_normal!(pairset, basis, matrix, hashtable, symbol_ht)
-=======
-            if is_iteration_redundant(tracer, d)
-                discard_normal!(pairset, basis, matrix, ht, symbol_ht, maxpairs=maxpairs)
->>>>>>> e0eddc36
+                discard_normal!(pairset, basis, matrix, hashtable, symbol_ht, maxpairs=params.maxpairs)
                 matrix    = initialize_matrix(ring, C)
                 symbol_ht = initialize_secondary_hashtable(hashtable)
                 continue
