name = "Groebner"
uuid = "0b43b601-686d-58a3-8a1c-6623616c7cd4"
<<<<<<< HEAD
=======
authors = ["sumiya11"]
>>>>>>> d02050f6
version = "0.3.1"

[deps]
AbstractAlgebra = "c3fe647b-3220-5bb0-a1ea-a7954cac585d"
Combinatorics = "861a8166-3701-5b0c-9a16-15d98fcdc6aa"
Logging = "56ddb016-857b-54e1-b83d-db4d58db5568"
MultivariatePolynomials = "102ac46a-7ee4-5c85-9060-abc95bfdeaa3"
Primes = "27ebfcd6-29c5-5fa9-bf4b-fb8fc14df3ae"
Random = "9a3f8284-a2c9-5f02-9a11-845980a1fd5c"

[compat]
AbstractAlgebra = "0.23, 0.24, 0.25, 0.26, 0.27, 0.28"
BenchmarkTools = "1"
Combinatorics = "1"
MultivariatePolynomials = "0.4.3"
Primes = "0.5"
TestSetExtensions = "2"
julia = "1.6"

[extras]
BenchmarkTools = "6e4b80f9-dd63-53aa-95a3-0cdb28fa8baf"
DynamicPolynomials = "7c1d4256-1411-5781-91ec-d7bc3513ac07"
Nemo = "2edaba10-b0f1-5616-af89-8c11ac63239a"
Test = "8dfed614-e22c-5e08-85e1-65c5234f0b40"
TestSetExtensions = "98d24dd4-01ad-11ea-1b02-c9a08f80db04"

[targets]
test = ["DynamicPolynomials", "BenchmarkTools", "Test", "TestSetExtensions", "Nemo"]<|MERGE_RESOLUTION|>--- conflicted
+++ resolved
@@ -1,9 +1,6 @@
 name = "Groebner"
 uuid = "0b43b601-686d-58a3-8a1c-6623616c7cd4"
-<<<<<<< HEAD
-=======
 authors = ["sumiya11"]
->>>>>>> d02050f6
 version = "0.3.1"
 
 [deps]
